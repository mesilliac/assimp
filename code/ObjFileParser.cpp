--- conflicted
+++ resolved
@@ -141,15 +141,11 @@
     unsigned int processed = 0;
     size_t lastFilePos( 0 );
 
-<<<<<<< HEAD
-    while ( streamBuffer.getNextLine( m_DataIt, m_DataItEnd ) ) {
-=======
     std::vector<char> buffer;
     while ( streamBuffer.getNextDataLine( buffer, '\\' ) ) {
         m_DataIt = buffer.begin();
         m_DataItEnd = buffer.end();
 
->>>>>>> 82380084
         // Handle progress reporting
         const size_t filePos( streamBuffer.getFilePos() );
         if ( lastFilePos < filePos ) {
