--- conflicted
+++ resolved
@@ -127,13 +127,8 @@
 // ------------------------------------------------------------------------------------
 inline
 unsigned int HexDigitToDecimal(char in) {
-<<<<<<< HEAD
-    unsigned int out = UINT_MAX;
-    if (in >= '0' && in <= '9')
-=======
     unsigned int out( UINT_MAX );
     if ( in >= '0' && in <= '9' ) {
->>>>>>> 259fd2df
         out = in - '0';
     } else if ( in >= 'a' && in <= 'f' ) {
         out = 10u + in - 'a';
@@ -198,12 +193,7 @@
         throw std::invalid_argument( std::string( "The string \"" ) + in + "\" cannot be converted into a value." );
     }
 
-<<<<<<< HEAD
-    bool running = true;
-    while ( running ) {
-=======
     for ( ;; ) {
->>>>>>> 259fd2df
         if ( *in < '0' || *in > '9' ) {
             break;
         }
@@ -249,11 +239,7 @@
 inline
 int64_t strtol10_64(const char* in, const char** out = 0, unsigned int* max_inout = 0) {
     bool inv = (*in == '-');
-<<<<<<< HEAD
     if ( inv || *in == '+' ) {
-=======
-    if (inv || *in == '+') {
->>>>>>> 259fd2df
         ++in;
     }
 
@@ -301,11 +287,7 @@
      
 
     if (!(c[0] >= '0' && c[0] <= '9') &&
-<<<<<<< HEAD
             !((c[0] == '.' || (check_comma && c[0] == ',')) && c[1] >= '0' && c[1] <= '9')){
-=======
-        !((c[0] == '.' || (check_comma && c[0] == ',')) && c[1] >= '0' && c[1] <= '9')) {
->>>>>>> 259fd2df
         throw std::invalid_argument("Cannot parse string "
                                     "as real number: does not start with digit "
                                     "or decimal point followed by digit.");
@@ -393,8 +375,4 @@
 
 } //! namespace Assimp
 
-<<<<<<< HEAD
-#endif // FAST_A_TO_F_H_INCLUDED
-=======
-#endif // __FAST_A_TO_F_H_INCLUDED__
->>>>>>> 259fd2df
+#endif // FAST_A_TO_F_H_INCLUDED